--- conflicted
+++ resolved
@@ -71,17 +71,11 @@
         
         self.device = "cpu"
         self.hidden_dim = hidden_dim
-<<<<<<< HEAD
+
         self.use_compatibility_mode = use_compatibility_mode or DGL_COMPATIBILITY_MODE
         
         if self.use_compatibility_mode:
             print("R-GCN running in compatibility mode (forced by user or environment variable)")
-=======
-        self.use_compatibility_mode = use_compatibility_mode
-        
-        if use_compatibility_mode:
-            print("R-GCN running in compatibility mode (forced by user)")
->>>>>>> b8894851
             return
         
         if TORCH_DGL_AVAILABLE:
